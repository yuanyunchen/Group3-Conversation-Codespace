--- conflicted
+++ resolved
@@ -199,15 +199,6 @@
 		)
 		return weighted_score
 
-<<<<<<< HEAD
-	def calculate_expected_score(
-		self,
-		history: list[Item],
-		mode: str = 'discount_average',
-		context_length: int = None,
-		discount_rate: float = None,
-	) -> float:
-=======
 	def evaluate_at_position(self, history: list[Item], position: int) -> float:
 		"""
 		Evaluate the item already present at `position` using only the context
@@ -227,7 +218,6 @@
 
 
 	def calculate_expected_score(self, history: list[Item], mode: str = "discount_average", context_length: int = None, discount_rate: float =None) -> float:
->>>>>>> 8d5437dc
 		"""
 		Compute an expected score from recent history using this scorer.
 
@@ -277,57 +267,5 @@
 
 		return sum_ws / sum_w if sum_w > 0 else 0.0
 
-<<<<<<< HEAD
-	def calculate_expected_shared_score(
-		self,
-		history: list[Item],
-		mode: str = 'discount_average',
-		context_length: int = None,
-		discount_rate: float = None,
-	) -> float:
-		"""Expected shared score over recent turns using position-based shared scoring.
-
-		- mode == "average": unweighted average
-		- mode == "discount_average": exponentially discounted average
-		"""
-		# default: all turns
-		if not context_length:
-			context_length = len(history)
-
-		# default: use unweighted average.
-		if not discount_rate:
-			discount_rate = 0
-		if mode == 'average':
-			discount_rate = 0
-
-		if not history:
-			return 0.0
-
-		start_index = max(0, len(history) - context_length)
-		recent_indices = list(range(start_index, len(history)))
-
-		scored: list[tuple[int, float]] = []
-		for j in recent_indices:
-			if history[j] is None:
-				continue
-			# Use position-based shared scoring that only considers past at that position
-			shared = self.calculate_shared_score_at_position(history, j)
-			rank_from_end = (len(history) - 1) - j
-			scored.append((rank_from_end, shared))
-
-		if not scored:
-			return 0.0
-
-		sum_w = 0.0
-		sum_ws = 0.0
-		base = max(0.0, min(1.0, 1.0 - discount_rate))
-		for rank, s in scored:
-			w = base**rank
-			sum_w += w
-			sum_ws += w * s
-
-		return sum_ws / sum_w if sum_w > 0 else 0.0
-=======
-
-
->>>>>>> 8d5437dc
+
+
